--- conflicted
+++ resolved
@@ -463,10 +463,6 @@
 
 But we're not done building the calculator yet. This is because users tend to veer away from happy paths in reality.
 
-<<<<<<< HEAD
 So, when you any application, you want to make sure you cater for common edge cases that may happen. You'll learn how to do this in the [next lesson](/blog/calculator-part-2).
-=======
-So, when you write any application, you want to make sure you cater for common edge cases that may happen. You'll learn how to do this in the next lesson.
->>>>>>> 19cb3199
 
 I hope you enjoyed this article. If you did, you'll want to check out [Learn JavaScript](https://learnjavascript.today)—a course to help you learn JavaScript once and for all.